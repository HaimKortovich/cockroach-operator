# CockroachDB Kubernetes Operator

The CockroachDB Kubernetes Operator deploys CockroachDB on a Kubernetes cluster. You can use the Operator to manage the configuration of a running CockroachDB cluster, including:

- Authenticating certificates
- Configuring resource requests and limits
- Scaling the cluster
- Performing a rolling upgrade

## Limitations

- This project is in beta and is not production-ready.
- The Operator currently runs on GKE.
- Currently the Kubernetes CA is required to deploy a secure cluster.
- Expansion of persistent volumes is not yet functional.

## Prerequisites

- Kubernetes 1.15 or higher (1.18 is recommended)
- [kubectl](https://kubernetes.io/docs/tasks/tools/install-kubectl/)
- A GKE cluster (`n1-standard-4` machines are recommended)

## Install the Operator

Apply the CustomResourceDefinition (CRD) for the Operator:

```
kubectl apply -f https://raw.githubusercontent.com/cockroachdb/cockroach-operator/master/config/crd/bases/crdb.cockroachlabs.com_crdbclusters.yaml
```

Apply the Operator manifest:

```
kubectl apply -f https://raw.githubusercontent.com/cockroachdb/cockroach-operator/master/manifests/operator.yaml
```

Validate that the Operator is running:

```
kubectl get pods
```

```
NAME                                  READY   STATUS    RESTARTS   AGE
cockroach-operator-6f7b86ffc4-9ppkv   1/1     Running   0          54s
```

## Start CockroachDB

Download [`example.yaml`](https://github.com/cockroachdb/cockroach-operator/examples/example.yaml) and optionally modify the default configuration as outlined below.

```
apiVersion: crdb.cockroachlabs.com/v1alpha1
kind: CrdbCluster
metadata:
  name: cockroachdb
spec:
  dataStore:
    pvc:
      spec:
        accessModes:
        - ReadWriteOnce
        resources:
          requests:
            storage: "60Gi"
        volumeMode: Filesystem
  resources:
    requests:
      cpu: "2"
      memory: "2Gi"
    limits:
      cpu: "2"
      memory: "2Gi"
  tlsEnabled: true
  image:
    name: cockroachdb/cockroach:v20.2.0
  nodes: 3
```

### Certificate signing

By default, the Operator uses the built-in Kubernetes CA to generate and approve 1 client and 1 node certificate for the cluster.

### Set resource requests and limits

Before deploying, we recommend explicitly allocating CPU and memory to CockroachDB in the Kubernetes pods. 

Enable the commented-out lines in the `resources.requests` object and substitute values appropriate for your workload. Note that `requests` and `limits` should have identical values.

```
resources:
  requests:
    cpu: "2"
<<<<<<< HEAD
    memory: "2Gi"
  limits:
    cpu: "2"
    memory: "2Gi"
=======
    memory: "8Gi"
    storage: 60Gi
  limits:
    cpu: "2"
    memory: "8Gi"
>>>>>>> 923ec52e
```

### Apply the custom resource

Apply `example.yaml`:

```
kubectl create -f example.yaml
```

Check that the pods were created:

```
kubectl get pods
```

```
NAME                                  READY   STATUS    RESTARTS   AGE
cockroach-operator-6f7b86ffc4-9t9zb   1/1     Running   0          3m22s
cockroachdb-0                         1/1     Running   0          2m31s
cockroachdb-1                         1/1     Running   0          102s
cockroachdb-2                         1/1     Running   0          46s
```

Each pod should have `READY` status soon after being created.

## Access the SQL shell

Get a shell into one of the pods and start the CockroachDB built-in SQL client:

```
kubectl exec -it cockroachdb-2 -- ./cockroach sql --certs-dir=/cockroach/cockroach-certs
```

If you want to [access the Admin UI](#access-the-admin-ui), create a SQL user with a password while you're here:

```
CREATE USER roach WITH PASSWORD 'Q7gc8rEdS';
```

```
\q
```

## Access the Admin UI

To access the cluster's [Admin UI](https://www.cockroachlabs.com/docs/v20.2/admin-ui-overview), port-forward from your local machine to the `cockroachdb-public` service:

```
kubectl port-forward service/cockroachdb-public 8080
```

Access the Admin UI at `https://localhost:8080`. Note that [certain Admin UI pages](https://www.cockroachlabs.com/docs/v20.2/admin-ui-overview#admin-ui-access) require `admin` access, which you can grant to the SQL user you created earlier:

```
GRANT admin TO roach;
```

### Scale the CockroachDB cluster

To scale the cluster up and down, edit `nodes` in `example.yaml`:

```
nodes: 4
```

Do **not** scale down to fewer than 3 nodes. This is considered an anti-pattern on CockroachDB and will cause errors.

> Note that you must scale by updating the `nodes` value in the Operator configuration. Using `kubectl scale statefulset <cluster-name> --replicas=4` will result in new pods immediately being terminated.

Apply the new configuration:

```
kubectl apply -f example.yaml
```

### Upgrade the CockroachDB cluster

Perform a rolling upgrade by changing the image name in `example.yaml`:

```
image:
  name: cockroachdb/cockroach:v20.2.0
```

Apply the new configuration:

```
kubectl apply -f example.yaml
```

## Stop the CockroachDB cluster

Delete the StatefulSet:

```
kubectl delete -f example.yaml
```

Delete the persistent volumes and persistent volume claims:

```
kubectl delete pv,pvc --all
```

Remove the Operator:

```
kubectl delete -f https://raw.githubusercontent.com/cockroachdb/cockroach-operator/master/manifests/operator.yaml
```<|MERGE_RESOLUTION|>--- conflicted
+++ resolved
@@ -91,18 +91,10 @@
 resources:
   requests:
     cpu: "2"
-<<<<<<< HEAD
     memory: "2Gi"
   limits:
     cpu: "2"
     memory: "2Gi"
-=======
-    memory: "8Gi"
-    storage: 60Gi
-  limits:
-    cpu: "2"
-    memory: "8Gi"
->>>>>>> 923ec52e
 ```
 
 ### Apply the custom resource
