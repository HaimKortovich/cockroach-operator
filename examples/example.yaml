--- conflicted
+++ resolved
@@ -26,23 +26,13 @@
           requests:
             storage: "60Gi"
         volumeMode: Filesystem
-<<<<<<< HEAD
   # resources:
   #   requests:
-  #     cpu: "4"
-  #     memory: "16Gi"
+  #     cpu: "2"
+  #     memory: "8Gi"
   #   limits:
-  #     cpu: "4"
-  #     memory: "16Gi"
-=======
-  resources:
-    requests:
-      cpu: "2"
-      memory: "8Gi"
-    limits:
-      cpu: "2"
-      memory: "8Gi"
->>>>>>> 923ec52e
+  #     cpu: "2"
+  #     memory: "8Gi"
   tlsEnabled: true
   image:
     name: cockroachdb/cockroach:v20.2.0
